import config from "../config";

/**
 * API client for making authenticated requests to the backend
 */
class ApiClient {
  private baseUrl: string;
  private defaultHeaders: Record<string, string>;
  private customHeaders: Record<string, string>;
  private token: string | null;
  private requestQueue: Map<string, Promise<any>>;
  private pendingRequests: Set<string>;
  private isRefreshing: boolean;
  private refreshSubscribers: Array<(token: string) => void>;

  constructor() {
    // Use the configured API URL
    this.baseUrl = config.API_URL;

    // Default headers
    this.defaultHeaders = {
      "Content-Type": "application/json",
      Accept: "application/json",
    };

    // No custom headers by default
    this.customHeaders = {};

    // No token by default
    this.token = null;

    // Initialize request tracking
    this.requestQueue = new Map();
    this.pendingRequests = new Set();
    this.isRefreshing = false;
    this.refreshSubscribers = [];

    // Initialize token from localStorage
    const storedToken = localStorage.getItem("token");
    if (storedToken) {
      this.token = storedToken;
      console.log("[API] Token initialized from localStorage");
    }
  }

  /**
   * Set authentication token for subsequent requests
   */
  setToken(token: string | null): void {
    this.token = token;

    if (token) {
      console.log("[API] Authentication token set successfully");
      // Store token in localStorage
      localStorage.setItem("token", token);
    } else {
      console.log("[API] Authentication token cleared");
      // Remove token from localStorage
      localStorage.removeItem("token");
    }
  }

  /**
   * Subscribe to token refresh
   */
  private subscribeTokenRefresh(cb: (token: string) => void) {
    this.refreshSubscribers.push(cb);
  }

  /**
   * Notify subscribers of token refresh
   */
  private onTokenRefreshed(token: string) {
    this.refreshSubscribers.forEach((cb) => cb(token));
    this.refreshSubscribers = [];
  }

  /**
   * Handle token refresh
   */
  private async refreshToken(): Promise<string> {
    try {
      this.isRefreshing = true;

      // Get stored user data
      const storedUser = localStorage.getItem("user");
      if (!storedUser) {
        throw new Error("No user data found");
      }

      const user = JSON.parse(storedUser);

      // Call refresh token endpoint
      const response = await fetch(`${this.baseUrl}/api/auth/refresh-token`, {
        method: "POST",
        headers: {
          "Content-Type": "application/json",
        },
        body: JSON.stringify({
          userId: user.id,
          role: user.role,
        }),
      });

      if (!response.ok) {
        throw new Error("Failed to refresh token");
      }

      const data = await response.json();
      const newToken = data.token;

      // Update token
      this.setToken(newToken);
      this.onTokenRefreshed(newToken);

      return newToken;
    } catch (error) {
      console.error("[API] Token refresh failed:", error);
      // Clear token and user data
      this.setToken(null);
      localStorage.removeItem("user");
      throw error;
    } finally {
      this.isRefreshing = false;
    }
  }

  /**
   * Set custom headers for subsequent requests
   */
  setCustomHeaders(headers: Record<string, string>): void {
    this.customHeaders = { ...headers };
  }

  /**
   * Clear any custom headers that were set
   */
  clearCustomHeaders(): void {
    this.customHeaders = {};
  }

  /**
   * Get authentication headers for requests
   */
  private getHeaders(): Record<string, string> {
    const headers: Record<string, string> = {
      ...this.defaultHeaders,
      ...this.customHeaders,
    };

    // Add auth token if available
    if (this.token) {
      headers.Authorization = `Bearer ${this.token}`;
      console.log("[API] Using authentication token in request headers");
    } else {
      console.warn("[API] No authentication token available for request");
    }

    // Log headers for debugging (excluding Authorization details)
    const debugHeaders = { ...headers };
    if (debugHeaders.Authorization) {
      debugHeaders.Authorization = "Bearer [REDACTED]";
    }
    console.log("[API] Request headers:", debugHeaders);

    return headers;
  }

  /**
   * Handle API response with error handling
   */
  private async handleResponse<T>(response: Response, isLoginAttempt = false): Promise<T> {
    // Handle different response status codes
    if (response.status === 429) {
      throw new Error("RATE_LIMITED");
    }

    if (response.status === 401) {
      console.error("[API] Authentication failed: 401 Unauthorized", {
        url: response.url,
        headers: Object.fromEntries(response.headers.entries()),
      });
<<<<<<< HEAD

      // Try to refresh token if not already refreshing
      if (!this.isRefreshing) {
=======
      
      // Don't try to refresh token during login attempts
      if (!isLoginAttempt && !this.isRefreshing) {
>>>>>>> 931a0847
        try {
          const newToken = await this.refreshToken();
          // Retry the original request with new token
          const retryResponse = await fetch(response.url, {
            ...response,
            headers: {
              ...response.headers,
              Authorization: `Bearer ${newToken}`,
            },
          });
          return this.handleResponse<T>(retryResponse, isLoginAttempt);
        } catch (refreshError) {
          // If refresh fails, clear auth state and throw error
          this.setToken(null);
          localStorage.removeItem("user");
          const authError = new Error("Session expired. Please login again.");
          authError.name = "AuthError";
          throw authError;
        }
      }
<<<<<<< HEAD

      // If already refreshing, wait for refresh to complete
      return new Promise((resolve, reject) => {
        this.subscribeTokenRefresh((token: string) => {
          // Retry the original request with new token
          fetch(response.url, {
            ...response,
            headers: {
              ...response.headers,
              Authorization: `Bearer ${token}`,
            },
          })
            .then((res) => resolve(this.handleResponse<T>(res)))
            .catch(reject);
        });
      });
=======
      
      // For login attempts or if already refreshing, try to parse error response
      try {
        const data = await response.json();
        throw {
          message: data.message || 'Authentication failed',
          response: { data }
        };
      } catch (parseError) {
        throw new Error('Authentication failed');
      }
>>>>>>> 931a0847
    }

    if (response.status === 403) {
      console.error("[API] Authorization failed: 403 Forbidden", {
        url: response.url,
      });

      const forbiddenError = new Error(
        "Forbidden - You do not have permission to access this resource"
      );
      forbiddenError.name = "ForbiddenError";
      throw forbiddenError;
    }

    // Handle JSON response
    try {
      const data = await response.json();

      // Log API errors with status code
      if (!response.ok) {
        console.error("API Error Response: ", {
          status: response.status,
          statusText: response.statusText,
          url: response.url,
          data,
        });

        // Extract error message from response or create default message
        const errorMessage =
          data.message ||
          data.error ||
          `Request failed with status ${response.status}: ${response.statusText}`;
        throw new Error(errorMessage);
      }

      return data as T;
    } catch (error) {
      if (error instanceof SyntaxError) {
        // Handle non-JSON responses
        const text = await response.text();
        console.warn(
          "[API] Response was not valid JSON:",
          text.substring(0, 150) + (text.length > 150 ? "..." : "")
        );

        if (!response.ok) {
          throw new Error(
            `Request failed with status ${response.status}: ${response.statusText}`
          );
        }

        return { text } as unknown as T;
      }

      throw error;
    }
  }

  /**
   * Create a cache key for request deduplication
   */
  private createCacheKey(method: string, path: string, data?: any): string {
    if (data) {
      return `${method}-${path}-${JSON.stringify(data)}`;
    }
    return `${method}-${path}`;
  }

  /**
   * Make a GET request to the API with debouncing
   */
  async get<T>(path: string, params?: Record<string, string>): Promise<T> {
    const url = new URL(`${this.baseUrl}${path}`);

    // Add query parameters if provided
    if (params) {
      Object.entries(params).forEach(([key, value]) => {
        if (value !== undefined && value !== null) {
          // Convert the value to string if it's not already (handles objects or numbers)
          const stringValue = typeof value === "string" ? value : String(value);
          url.searchParams.append(key, stringValue);
        }
      });
    }

    const cacheKey = this.createCacheKey("GET", url.toString());

    // If this exact request is already in progress, return the existing promise
    if (this.requestQueue.has(cacheKey)) {
      console.log(`Reusing in-flight request for ${url.toString()}`);
      return this.requestQueue.get(cacheKey)!;
    }

    // Set up request with timeout and retry logic
    const controller = new AbortController();
    const timeoutId = setTimeout(() => controller.abort(), config.apiTimeout);

    const executeRequest = async (retries = 2): Promise<T> => {
      try {
        // Verify authentication status for each request
        if (this.token) {
          console.log(`[API] Authenticated request to ${url.toString()}`);
        } else {
          console.warn(`[API] Unauthenticated request to ${url.toString()}`);
        }

        // Log if we have custom headers
        if (this.customHeaders && Object.keys(this.customHeaders).length > 0) {
          console.log(
            `[API] Custom headers for GET ${url.toString()}:`,
            this.customHeaders
          );
        }

        // Log complete request URL and credentials mode
        console.log(
          `[API] Making GET request to: ${url.toString()} with credentials: include`
        );

        const response = await fetch(url.toString(), {
          method: "GET",
          headers: this.getHeaders(),
          signal: controller.signal,
          credentials: "include", // Changed from 'same-origin' to 'include' for cross-origin auth
        });

        // Log response status for debugging
        console.log(
          `[API] Response status for ${url.toString()}: ${response.status} ${
            response.statusText
          }`
        );

        return await this.handleResponse<T>(response);
      } catch (error: any) {
        if (error.message === "RATE_LIMITED" && retries > 0) {
          return executeRequest(retries - 1);
        }
        throw error;
      } finally {
        if (retries === 2) {
          // Only on the first try
          this.pendingRequests.delete(cacheKey);
          this.requestQueue.delete(cacheKey);
          clearTimeout(timeoutId);
        }
      }
    };

    // Store the request promise in the queue
    const requestPromise = executeRequest();
    this.requestQueue.set(cacheKey, requestPromise);
    this.pendingRequests.add(cacheKey);

    return requestPromise;
  }

  /**
   * Make a POST request to the API with debouncing
   */
<<<<<<< HEAD
  async post<T>(path: string, body: any): Promise<T> {
    const cacheKey = this.createCacheKey("POST", path, body);

=======
  async post<T>(path: string, body: any, isLoginAttempt = false): Promise<T> {
    const cacheKey = this.createCacheKey('POST', path, body);
    
>>>>>>> 931a0847
    // If this exact request is already in progress, return the existing promise
    if (this.requestQueue.has(cacheKey)) {
      console.log(`Reusing in-flight request for POST ${path}`);
      return this.requestQueue.get(cacheKey)!;
    }

    const controller = new AbortController();
    const timeoutId = setTimeout(() => controller.abort(), config.apiTimeout);

    const executeRequest = async (retries = 2): Promise<T> => {
      try {
        // Log custom headers if they exist
        if (this.customHeaders && Object.keys(this.customHeaders).length > 0) {
          console.log(
            `[API] Custom headers for POST ${path}:`,
            this.customHeaders
          );
        }

        const response = await fetch(`${this.baseUrl}${path}`, {
          method: "POST",
          headers: this.getHeaders(),
          body: JSON.stringify(body),
          signal: controller.signal,
<<<<<<< HEAD
          credentials: "include", // Changed from 'same-origin' to 'include' for cross-origin auth
        });

        return await this.handleResponse<T>(response);
      } catch (error: any) {
        if (error.message === "RATE_LIMITED" && retries > 0) {
=======
          credentials: 'include'
        });
        
        return await this.handleResponse<T>(response, isLoginAttempt);
      } catch (error: any) {
        if (error.message === 'RATE_LIMITED' && retries > 0) {
>>>>>>> 931a0847
          return executeRequest(retries - 1);
        }
        throw error;
      } finally {
        if (retries === 2) {
          // Only on the first try
          this.pendingRequests.delete(cacheKey);
          this.requestQueue.delete(cacheKey);
          clearTimeout(timeoutId);
        }
      }
    };

    // Store the request promise in the queue
    const requestPromise = executeRequest();
    this.requestQueue.set(cacheKey, requestPromise);
    this.pendingRequests.add(cacheKey);

    return requestPromise;
  }

  /**
   * Make a PUT request to the API
   */
  async put<T>(path: string, body: any): Promise<T> {
    const controller = new AbortController();
    const timeoutId = setTimeout(() => controller.abort(), config.apiTimeout);

    const executeRequest = async (retries = 2): Promise<T> => {
      try {
        // Log custom headers if they exist
        if (this.customHeaders && Object.keys(this.customHeaders).length > 0) {
          console.log(
            `[API] Custom headers for PUT ${path}:`,
            this.customHeaders
          );
        }

        const response = await fetch(`${this.baseUrl}${path}`, {
          method: "PUT",
          headers: this.getHeaders(),
          body: JSON.stringify(body),
          signal: controller.signal,
          credentials: "include", // Changed from 'same-origin' to 'include' for cross-origin auth
        });

        return await this.handleResponse<T>(response);
      } catch (error: any) {
        if (error.message === "RATE_LIMITED" && retries > 0) {
          return executeRequest(retries - 1);
        }
        throw error;
      } finally {
        clearTimeout(timeoutId);
      }
    };

    return executeRequest();
  }

  /**
   * Make a DELETE request to the API
   */
  async delete<T>(path: string): Promise<T> {
    const controller = new AbortController();
    const timeoutId = setTimeout(() => controller.abort(), config.apiTimeout);

    const executeRequest = async (retries = 2): Promise<T> => {
      try {
        // Log custom headers if they exist
        if (this.customHeaders && Object.keys(this.customHeaders).length > 0) {
          console.log(
            `[API] Custom headers for DELETE ${path}:`,
            this.customHeaders
          );
        }

        const response = await fetch(`${this.baseUrl}${path}`, {
          method: "DELETE",
          headers: this.getHeaders(),
          signal: controller.signal,
          credentials: "include", // Changed from 'same-origin' to 'include' for cross-origin auth
        });

        return await this.handleResponse<T>(response);
      } catch (error: any) {
        if (error.message === "RATE_LIMITED" && retries > 0) {
          return executeRequest(retries - 1);
        }
        throw error;
      } finally {
        clearTimeout(timeoutId);
      }
    };

    return executeRequest();
  }
}

// Create a singleton instance
const api = new ApiClient();

// Auth response interfaces
interface AdminLoginResponse {
  success: boolean;
  token: string;
  user: {
    id: string;
    name: string;
    email: string;
    role: string;
    permissions?: string[];
  };
  message?: string;
}

interface FacultyLoginResponse {
  success: boolean;
  token: string;
  user: {
    id: string;
    name: string;
    email: string;
    role: string;
    department?: string;
    universityName?: string;
  };
  message?: string;
}

interface StudentLoginResponse {
  success: boolean;
  token: string;
  user: {
    id: string;
    name: string;
    email: string;
    role: string;
    universityCode?: string;
  };
  message?: string;
}

// Standalone auth functions
export const adminLogin = async (email: string, password: string): Promise<AdminLoginResponse> => {
  try {
    const response = await api.post<AdminLoginResponse>('/api/auth/admin/login', {
      email,
      password
    }, true);

    if (!response.token || !response.user) {
      throw new Error('Invalid response format from server');
    }

    // Store the token and user data
    api.setToken(response.token);
    localStorage.setItem('user', JSON.stringify(response.user));

    return {
      success: true,
      token: response.token,
      user: response.user,
      message: response.message || 'Login successful'
    };
  } catch (error: unknown) {
    const err = error as { message?: string; response?: { data?: any } };
    
    // Clear any existing auth data
    api.setToken(null);
    localStorage.removeItem('user');

    // If it's an API error response, preserve the structure
    if (err.response?.data) {
      return {
        success: false,
        token: '',
        user: {
          id: '',
          name: '',
          email: '',
          role: '',
          permissions: []
        },
        message: err.response.data.message || 'Login failed'
      };
    }
    
    // Otherwise create a standard error response
    return {
      success: false,
      token: '',
      user: {
        id: '',
        name: '',
        email: '',
        role: '',
        permissions: []
      },
      message: err.message || 'Login failed'
    };
  }
};

export const facultyLogin = async (email: string, password: string, universityCode: string): Promise<FacultyLoginResponse> => {
  try {
    const response = await api.post<FacultyLoginResponse>('/api/auth/faculty/login', {
      email,
      password,
      universityCode
    });

    return {
      success: true,
      ...response,
      message: response.message || 'Login successful'
    };
  } catch (error: any) {
    return {
      success: false,
      token: '',
      user: null,
      message: error.response?.data?.message || error.message || 'Login failed'
    };
  }
};

export const studentLogin = async (email: string, password: string, universityCode: string): Promise<StudentLoginResponse> => {
  try {
    const response = await api.post<StudentLoginResponse>('/api/auth/student/login', {
      email,
      password,
      universityCode
    });

    return {
      success: true,
      ...response,
      message: response.message || 'Login successful'
    };
  } catch (error: any) {
    return {
      success: false,
      token: '',
      user: null,
      message: error.response?.data?.message || error.message || 'Login failed'
    };
  }
};

// Auth API wrapper
export const authAPI = {
  login: async (data: {
    email: string;
    password: string;
    universityCode?: string;
  }) => {
    return api.post("/api/auth/login", data);
  },

<<<<<<< HEAD
  register: async (data: {
    name: string;
    email: string;
    password: string;
    universityCode: string;
  }) => {
    return api.post("/api/auth/register", data);
  },

  adminLogin: async (data: { email: string; password: string }) => {
    return api.post("/api/auth/admin/login", data);
=======
  adminLogin: async (data: { 
    email: string; 
    password: string;
  }): Promise<AdminLoginResponse> => {
    try {
      // Mark this as a login attempt to prevent token refresh
      const response = await api.post<AdminLoginResponse>('/api/admin/auth/login', data, true);
      
      if (!response.token || !response.user) {
        throw new Error('Invalid response format from server');
      }

      // Store the token and user data
      api.setToken(response.token);
      localStorage.setItem('user', JSON.stringify(response.user));

      return {
        success: true,
        token: response.token,
        user: response.user,
        message: response.message || 'Login successful'
      };
    } catch (error: unknown) {
      const err = error as { message?: string; response?: { data?: any } };
      
      // Clear any existing auth data
      api.setToken(null);
      localStorage.removeItem('user');

      // If it's an API error response, preserve the structure
      if (err.response?.data) {
        return {
          success: false,
          token: '',
          user: {
            id: '',
            name: '',
            email: '',
            role: '',
            permissions: []
          },
          message: err.response.data.message || 'Login failed'
        };
      }
      
      // Otherwise create a standard error response
      return {
        success: false,
        token: '',
        user: {
          id: '',
          name: '',
          email: '',
          role: '',
          permissions: []
        },
        message: err.message || 'Login failed'
      };
    }
>>>>>>> 931a0847
  },

  verifyOTP: async (email: string, otp: string) => {
    return api.post("/api/auth/admin/verify-otp", { email, otp });
  },

  checkAdminEmail: async (email: string) => {
    return api.get("/api/auth/admin/check-email", { email });
  },

  checkEmailExists: async (email: string) => {
    return api.get("/api/auth/check-email", { email });
  },

  verifyStudentOTP: async (data: {
    email: string;
    otp: string;
    password: string;
    name: string;
    universityCode: string;
  }) => {
    return api.post("/api/auth/student/verify-otp", data);
  },

  // Admin access verification
  verifyAccessCode: async (accessCode: string) => {
    return api.post("/api/auth/admin/verify-access-code", { accessCode });
  },

  generateOTP: async (data: {
    email: string;
    name: string;
    universityName: string;
    superAdminCode?: string;
  }) => {
    return api.post("/api/auth/admin/generate-otp", data);
  },

  adminVerifyOTP: async (data: {
    email: string;
    otp: string;
    password: string;
    name: string;
    universityName: string;
  }) => {
    return api.post("/api/auth/admin/verify-otp", data);
  },
};

// Response interfaces for type safety
interface FacultyResponse {
  success?: boolean;
  faculty?: any[];
  [key: string]: any;
}

// Admin profile response interface
interface AdminProfileResponse {
  success: boolean;
  user: {
    _id: string;
    name: string;
    email: string;
    role: string;
    createdAt: string;
    permissions: string[];
  };
  message?: string;
}

// Response interfaces for classroom data
interface ClassroomResponse {
  success?: boolean;
  classrooms?: any[];
  [key: string]: any;
}

// Improved response interface for classroom occupancy
interface ClassroomOccupancyResponse {
  success: boolean;
  occupancyData: Array<{
    id: string;
    name: string;
    floor: number;
    capacity: number;
    status: string;
    occupiedBy: string | null;
    occupiedByYear?: string | null;
    occupiedBySemester?: number | null;
    occupiedByDivision?: string | null;
    timetableId?: string | null;
    unavailabilityInfo: any | null;
    occupancyPercentage: number;
  }>;
  [key: string]: any;
}

// Registration code response interface
interface RegistrationCodeResponse {
  success?: boolean;
  registrationCodes?: any[];
  codes?: any[];
  [key: string]: any;
}

// Class response interface
interface ClassResponse {
  success?: boolean;
  classes?: any[];
  data?: any[];
  [key: string]: any;
}

// Academic years response interface
interface AcademicYearsResponse {
  success: boolean;
  academicYears: string[];
  [key: string]: any;
}

// Admin API wrapper
export const adminAPI = {
  // Add getProfile method
  getProfile: async (): Promise<AdminProfileResponse> => {
    return api.get("/api/admin/auth/profile");
  },

  // Faculty management
  getFaculty: async () => {
    const response = await api.get<FacultyResponse>("/api/admin/faculty");
    // Handle different response formats
    if (response.faculty) return response.faculty;
    return response;
  },

  getFacultyMembers: async () => {
    const response = await api.get<FacultyResponse>("/api/admin/faculty");
    // Return the faculty array directly if it exists
    if (response.faculty && Array.isArray(response.faculty))
      return response.faculty;
    if (Array.isArray(response)) return response;
    return [];
  },

  addFaculty: async (data: any) => {
    return api.post("/api/admin/faculty", data);
  },

  // Student management
  getStudents: async () => {
    const response = await api.get<FacultyResponse>("/api/admin/students");
    // Handle different response formats
    if (response.faculty && Array.isArray(response.faculty))
      return response.faculty;
    if (Array.isArray(response)) return response;
    return [];
  },

  // University management
  getUniversities: async () => {
    return api.get("/api/admin/universities");
  },

  // Classroom management
  getClassrooms: async () => {
    const response = await api.get<ClassroomResponse>("/api/admin/classrooms");
    // Handle different response formats
    if (
      response.success &&
      response.classrooms &&
      Array.isArray(response.classrooms)
    ) {
      console.log("Returning classrooms array from response.classrooms");
      return response.classrooms;
    }
    if (response.data && Array.isArray(response.data)) {
      console.log("Returning classrooms array from response.data");
      return response.data;
    }
    if (Array.isArray(response)) {
      console.log("Returning classrooms direct array response");
      return response;
    }
    console.warn(
      "Unexpected response format from classroom endpoint:",
      response
    );
    return [];
  },

  getClassroomOccupancy: async () => {
    const response = await api.get<ClassroomOccupancyResponse>(
      "/api/admin/classrooms/occupancy"
    );
    // Check if we got the expected structure and return the occupancyData array
    if (
      response.success &&
      response.occupancyData &&
      Array.isArray(response.occupancyData)
    ) {
      return response.occupancyData;
    }
    // If the server returned data in a different format, try to handle it
    if (Array.isArray(response)) return response;

    // As a fallback, return an empty array rather than failing
    console.warn(
      "Unexpected response format from classroom occupancy endpoint:",
      response
    );
    return [];
  },

  addClassroom: async (data: any) => {
    return api.post("/api/admin/classrooms", data);
  },

  // Add the missing createClassroom function as an alias for addClassroom
  createClassroom: async (data: any) => {
    return api.post("/api/admin/classrooms", data);
  },

  updateClassroom: async (id: string, data: any) => {
    return api.put(`/api/admin/classrooms/${id}`, data);
  },

  getClassroomById: async (id: string) => {
    console.log("API: getClassroomById called with ID:", id);
    try {
      const response = await api.get(`/api/admin/classrooms/${id}`);
      console.log("API: Raw classroom response:", JSON.stringify(response));

      // Handle different response formats
      if (response && typeof response === "object") {
        // Define a type for classroom with required fields
        type ClassroomObject = {
          _id: string;
          name: string;
          floor: number;
          capacity: number;
          status: string;
        };

        // Check if response has required classroom fields directly
        const checkDirectClassroom = response as any;
        if (
          checkDirectClassroom._id &&
          checkDirectClassroom.name &&
          typeof checkDirectClassroom.floor !== "undefined" &&
          typeof checkDirectClassroom.capacity !== "undefined"
        ) {
          console.log("API: Found classroom object directly in response");
          return checkDirectClassroom as ClassroomObject;
        }

        // Check for response.classroom format
        const checkClassroomProp = response as { classroom?: any };
        if (
          checkClassroomProp.classroom &&
          typeof checkClassroomProp.classroom === "object"
        ) {
          console.log("API: Found classroom object in response.classroom");
          return checkClassroomProp.classroom as ClassroomObject;
        }

        // Check for response.data format
        const checkDataProp = response as { data?: any };
        if (checkDataProp.data && typeof checkDataProp.data === "object") {
          console.log("API: Found classroom object in response.data");
          return checkDataProp.data as ClassroomObject;
        }
      }

      console.warn("API: Could not find classroom data in response:", response);
      return response;
    } catch (error) {
      console.error("API: Error in getClassroomById:", error);
      throw error;
    }
  },

  deleteClassroom: async (id: string) => {
    return api.delete(`/api/admin/classrooms/${id}`);
  },

  // Subject management
  getSubjects: async (queryParams?: any) => {
    return api.get("/api/admin/subjects", queryParams);
  },

  addSubject: async (data: any) => {
    return api.post("/api/admin/subjects", data);
  },

  // Add the missing createSubject function as an alias for addSubject
  createSubject: async (data: any) => {
    return api.post("/api/admin/subjects", data);
  },

  updateSubject: async (id: string, data: any) => {
    return api.put(`/api/admin/subjects/${id}`, data);
  },

  getSubjectById: async (id: string) => {
    return api.get(`/api/admin/subjects/${id}`);
  },

  // Add archiveSubject method
  archiveSubject: async (id: string) => {
    return api.put(`/api/admin/subjects/${id}`, { archived: true });
  },

  // Get academic years
  getAcademicYears: async () => {
    const response = await api.get<AcademicYearsResponse>(
      "/api/admin/subjects/academic-years"
    );
    if (response.success && Array.isArray(response.academicYears)) {
      return response.academicYears;
    }
    return [];
  },

  // Dashboard data
  getDashboardData: async () => {
    return api.get("/api/admin/dashboard");
  },

  getLatestRegistrations: async () => {
    return api.get("/api/admin/latest-registrations");
  },

  // Registration codes
  getRegistrationCodes: async () => {
    const response = await api.get<RegistrationCodeResponse>(
      "/api/admin/auth/registration-codes"
    );
    // Handle different response formats
    if (
      response.success &&
      response.registrationCodes &&
      Array.isArray(response.registrationCodes)
    ) {
      return response.registrationCodes;
    }
    if (response.codes && Array.isArray(response.codes)) {
      return response.codes;
    }
    if (Array.isArray(response)) {
      return response;
    }
    console.warn(
      "Unexpected response format from registration codes endpoint:",
      response
    );
    return [];
  },

  // Logs
  getLoginLogs: async () => {
    return api.get("/api/admin/logs/login");
  },

  getRegistrationLogs: async () => {
    return api.get("/api/admin/logs/registration");
  },

  // Classes
  getClasses: async () => {
    try {
      const response = await api.get<ClassResponse>("/api/admin/classes");
      // Handle different response formats
      if (
        response.success &&
        response.classes &&
        Array.isArray(response.classes)
      ) {
        return response.classes;
      }
      if (response.data && Array.isArray(response.data)) {
        return response.data;
      }
      if (Array.isArray(response)) {
        return response;
      }
      console.warn(
        "Unexpected response format from classes endpoint:",
        response
      );
      return [];
    } catch (error) {
      console.error("Error fetching classes:", error);
      return [];
    }
  },

  promoteStudents: async ({
    year,
    semester,
  }: {
    year: number;
    semester: number;
  }) => {
    return api.post("/api/admin/students/promote", { year, semester });
  },

  undoPromotion: async ({
    year,
    semester,
  }: {
    year: number;
    semester: number;
  }) => {
    return api.post("/api/admin/students/undo-promotion", { year, semester });
  },
};

// Registration codes API
export const codesAPI = {
  getCodes: async () => {
    return api.get("/api/admin/auth/registration-codes");
  },

  getAllCodes: async () => {
    return api.get("/api/admin/auth/registration-codes");
  },

  generateCode: async (data: "student" | "faculty") => {
    // Format the request with the type property expected by the backend
    const requestPayload = { type: data };
    return api.post("/api/admin/auth/registration-code", requestPayload);
  },

  deleteCode: async (id: string) => {
    return api.post("/api/admin/auth/registration-code/delete", { id });
  },
};

// University API
export const getUniversities = async () => {
  return api.get("/api/universities");
};

// Faculty API wrapper
export const facultyAPI = {
  // Faculty profile methods
  getProfile: async () => {
    return api.get("/api/faculty/profile");
  },

  updateProfile: async (data: any) => {
    return api.put("/api/faculty/profile", data);
  },

  // Faculty courses methods
  getCourses: async () => {
    return api.get("/api/faculty/courses");
  },

  getCourseDetails: async (courseId: string) => {
    return api.get(`/api/faculty/courses/${courseId}`);
  },

  // Faculty dashboard methods
  getDashboard: async () => {
    return api.get("/api/faculty/dashboard");
  },

  // Faculty students methods
  getStudents: async () => {
    return api.get("/api/faculty/students");
  },

  // Faculty classes methods
  getClasses: async () => {
    return api.get("/api/faculty/classes");
  },

  // Faculty timetable methods
  getTimetables: async (params?: any) => {
    return api.get("/api/faculty/timetables", params);
  },

  // Faculty subjects methods
  getSubjects: async (params?: any) => {
    return api.get("/api/faculty/subjects", params);
  },

  // Faculty list
  getFaculty: async (params?: any) => {
    return api.get("/api/faculty/faculty", params);
  },

  // Faculty course details method
  getCourseById: async (id: string) => {
    return api.get(`/api/faculty/courses/${id}`);
  },
};

<<<<<<< HEAD
// Faculty login method
export const facultyLogin = async (
  email: string,
  password: string,
  universityCode: string
) => {
  return api.post("/api/auth/faculty/login", {
    email,
    password,
    universityCode,
  });
};

// Admin login method
export const adminLogin = async (email: string, password: string) => {
  return api.post("/api/admin/login", { email, password });
=======
// Student Auth API wrapper
export const studentAuthAPI = {
  verifyCode: async (data: { 
    name: string; 
    email: string; 
    registerNumber: string; 
    universityCode: string;
    division: string;
    classYear: number;
    semester: number;
    phone: string;
  }) => {
    return api.post('/api/student/auth/verify-code', data);
  },
  
  verifyOtp: async (data: {
    email: string;
    otp: string;
  }) => {
    return api.post('/api/student/auth/verify-otp', data);
  },
  
  completeRegistration: async (data: {
    email: string;
    otp: string;
    password: string;
    name: string;
    registerNumber: string;
    universityCode: string;
    division: string;
    classYear: number;
    semester: number;
    phone: string;
  }) => {
    return api.post('/api/student/auth/complete-registration', data);
  }
>>>>>>> 931a0847
};

// University code verification
export const verifyUniversityCode = async (universityCode: string) => {
  return api.get("/api/university/verify-code", { code: universityCode });
};

export default api;<|MERGE_RESOLUTION|>--- conflicted
+++ resolved
@@ -169,7 +169,10 @@
   /**
    * Handle API response with error handling
    */
-  private async handleResponse<T>(response: Response, isLoginAttempt = false): Promise<T> {
+  private async handleResponse<T>(
+    response: Response,
+    isLoginAttempt = false
+  ): Promise<T> {
     // Handle different response status codes
     if (response.status === 429) {
       throw new Error("RATE_LIMITED");
@@ -180,15 +183,9 @@
         url: response.url,
         headers: Object.fromEntries(response.headers.entries()),
       });
-<<<<<<< HEAD
-
-      // Try to refresh token if not already refreshing
-      if (!this.isRefreshing) {
-=======
-      
+
       // Don't try to refresh token during login attempts
       if (!isLoginAttempt && !this.isRefreshing) {
->>>>>>> 931a0847
         try {
           const newToken = await this.refreshToken();
           // Retry the original request with new token
@@ -209,36 +206,17 @@
           throw authError;
         }
       }
-<<<<<<< HEAD
-
-      // If already refreshing, wait for refresh to complete
-      return new Promise((resolve, reject) => {
-        this.subscribeTokenRefresh((token: string) => {
-          // Retry the original request with new token
-          fetch(response.url, {
-            ...response,
-            headers: {
-              ...response.headers,
-              Authorization: `Bearer ${token}`,
-            },
-          })
-            .then((res) => resolve(this.handleResponse<T>(res)))
-            .catch(reject);
-        });
-      });
-=======
-      
+
       // For login attempts or if already refreshing, try to parse error response
       try {
         const data = await response.json();
         throw {
-          message: data.message || 'Authentication failed',
-          response: { data }
+          message: data.message || "Authentication failed",
+          response: { data },
         };
       } catch (parseError) {
-        throw new Error('Authentication failed');
-      }
->>>>>>> 931a0847
+        throw new Error("Authentication failed");
+      }
     }
 
     if (response.status === 403) {
@@ -399,15 +377,9 @@
   /**
    * Make a POST request to the API with debouncing
    */
-<<<<<<< HEAD
-  async post<T>(path: string, body: any): Promise<T> {
+  async post<T>(path: string, body: any, isLoginAttempt = false): Promise<T> {
     const cacheKey = this.createCacheKey("POST", path, body);
 
-=======
-  async post<T>(path: string, body: any, isLoginAttempt = false): Promise<T> {
-    const cacheKey = this.createCacheKey('POST', path, body);
-    
->>>>>>> 931a0847
     // If this exact request is already in progress, return the existing promise
     if (this.requestQueue.has(cacheKey)) {
       console.log(`Reusing in-flight request for POST ${path}`);
@@ -432,21 +404,12 @@
           headers: this.getHeaders(),
           body: JSON.stringify(body),
           signal: controller.signal,
-<<<<<<< HEAD
-          credentials: "include", // Changed from 'same-origin' to 'include' for cross-origin auth
+          credentials: "include",
         });
 
-        return await this.handleResponse<T>(response);
+        return await this.handleResponse<T>(response, isLoginAttempt);
       } catch (error: any) {
         if (error.message === "RATE_LIMITED" && retries > 0) {
-=======
-          credentials: 'include'
-        });
-        
-        return await this.handleResponse<T>(response, isLoginAttempt);
-      } catch (error: any) {
-        if (error.message === 'RATE_LIMITED' && retries > 0) {
->>>>>>> 931a0847
           return executeRequest(retries - 1);
         }
         throw error;
@@ -591,108 +554,129 @@
 }
 
 // Standalone auth functions
-export const adminLogin = async (email: string, password: string): Promise<AdminLoginResponse> => {
+export const adminLogin = async (
+  email: string,
+  password: string
+): Promise<AdminLoginResponse> => {
   try {
-    const response = await api.post<AdminLoginResponse>('/api/auth/admin/login', {
-      email,
-      password
-    }, true);
+    const response = await api.post<AdminLoginResponse>(
+      "/api/auth/admin/login",
+      {
+        email,
+        password,
+      },
+      true
+    );
 
     if (!response.token || !response.user) {
-      throw new Error('Invalid response format from server');
+      throw new Error("Invalid response format from server");
     }
 
     // Store the token and user data
     api.setToken(response.token);
-    localStorage.setItem('user', JSON.stringify(response.user));
+    localStorage.setItem("user", JSON.stringify(response.user));
 
     return {
       success: true,
       token: response.token,
       user: response.user,
-      message: response.message || 'Login successful'
+      message: response.message || "Login successful",
     };
   } catch (error: unknown) {
     const err = error as { message?: string; response?: { data?: any } };
-    
+
     // Clear any existing auth data
     api.setToken(null);
-    localStorage.removeItem('user');
+    localStorage.removeItem("user");
 
     // If it's an API error response, preserve the structure
     if (err.response?.data) {
       return {
         success: false,
-        token: '',
+        token: "",
         user: {
-          id: '',
-          name: '',
-          email: '',
-          role: '',
-          permissions: []
+          id: "",
+          name: "",
+          email: "",
+          role: "",
+          permissions: [],
         },
-        message: err.response.data.message || 'Login failed'
+        message: err.response.data.message || "Login failed",
       };
     }
-    
+
     // Otherwise create a standard error response
     return {
       success: false,
-      token: '',
+      token: "",
       user: {
-        id: '',
-        name: '',
-        email: '',
-        role: '',
-        permissions: []
+        id: "",
+        name: "",
+        email: "",
+        role: "",
+        permissions: [],
       },
-      message: err.message || 'Login failed'
+      message: err.message || "Login failed",
     };
   }
 };
 
-export const facultyLogin = async (email: string, password: string, universityCode: string): Promise<FacultyLoginResponse> => {
+export const facultyLogin = async (
+  email: string,
+  password: string,
+  universityCode: string
+): Promise<FacultyLoginResponse> => {
   try {
-    const response = await api.post<FacultyLoginResponse>('/api/auth/faculty/login', {
-      email,
-      password,
-      universityCode
-    });
+    const response = await api.post<FacultyLoginResponse>(
+      "/api/auth/faculty/login",
+      {
+        email,
+        password,
+        universityCode,
+      }
+    );
 
     return {
       success: true,
       ...response,
-      message: response.message || 'Login successful'
+      message: response.message || "Login successful",
     };
   } catch (error: any) {
     return {
       success: false,
-      token: '',
+      token: "",
       user: null,
-      message: error.response?.data?.message || error.message || 'Login failed'
+      message: error.response?.data?.message || error.message || "Login failed",
     };
   }
 };
 
-export const studentLogin = async (email: string, password: string, universityCode: string): Promise<StudentLoginResponse> => {
+export const studentLogin = async (
+  email: string,
+  password: string,
+  universityCode: string
+): Promise<StudentLoginResponse> => {
   try {
-    const response = await api.post<StudentLoginResponse>('/api/auth/student/login', {
-      email,
-      password,
-      universityCode
-    });
+    const response = await api.post<StudentLoginResponse>(
+      "/api/auth/student/login",
+      {
+        email,
+        password,
+        universityCode,
+      }
+    );
 
     return {
       success: true,
       ...response,
-      message: response.message || 'Login successful'
+      message: response.message || "Login successful",
     };
   } catch (error: any) {
     return {
       success: false,
-      token: '',
+      token: "",
       user: null,
-      message: error.response?.data?.message || error.message || 'Login failed'
+      message: error.response?.data?.message || error.message || "Login failed",
     };
   }
 };
@@ -707,7 +691,6 @@
     return api.post("/api/auth/login", data);
   },
 
-<<<<<<< HEAD
   register: async (data: {
     name: string;
     email: string;
@@ -717,69 +700,69 @@
     return api.post("/api/auth/register", data);
   },
 
-  adminLogin: async (data: { email: string; password: string }) => {
-    return api.post("/api/auth/admin/login", data);
-=======
-  adminLogin: async (data: { 
-    email: string; 
+  adminLogin: async (data: {
+    email: string;
     password: string;
   }): Promise<AdminLoginResponse> => {
     try {
       // Mark this as a login attempt to prevent token refresh
-      const response = await api.post<AdminLoginResponse>('/api/admin/auth/login', data, true);
-      
+      const response = await api.post<AdminLoginResponse>(
+        "/api/admin/auth/login",
+        data,
+        true
+      );
+
       if (!response.token || !response.user) {
-        throw new Error('Invalid response format from server');
+        throw new Error("Invalid response format from server");
       }
 
       // Store the token and user data
       api.setToken(response.token);
-      localStorage.setItem('user', JSON.stringify(response.user));
+      localStorage.setItem("user", JSON.stringify(response.user));
 
       return {
         success: true,
         token: response.token,
         user: response.user,
-        message: response.message || 'Login successful'
+        message: response.message || "Login successful",
       };
     } catch (error: unknown) {
       const err = error as { message?: string; response?: { data?: any } };
-      
+
       // Clear any existing auth data
       api.setToken(null);
-      localStorage.removeItem('user');
+      localStorage.removeItem("user");
 
       // If it's an API error response, preserve the structure
       if (err.response?.data) {
         return {
           success: false,
-          token: '',
+          token: "",
           user: {
-            id: '',
-            name: '',
-            email: '',
-            role: '',
-            permissions: []
+            id: "",
+            name: "",
+            email: "",
+            role: "",
+            permissions: [],
           },
-          message: err.response.data.message || 'Login failed'
+          message: err.response.data.message || "Login failed",
         };
       }
-      
+
       // Otherwise create a standard error response
       return {
         success: false,
-        token: '',
+        token: "",
         user: {
-          id: '',
-          name: '',
-          email: '',
-          role: '',
-          permissions: []
+          id: "",
+          name: "",
+          email: "",
+          role: "",
+          permissions: [],
         },
-        message: err.message || 'Login failed'
+        message: err.message || "Login failed",
       };
     }
->>>>>>> 931a0847
   },
 
   verifyOTP: async (email: string, otp: string) => {
@@ -1279,46 +1262,25 @@
   },
 };
 
-<<<<<<< HEAD
-// Faculty login method
-export const facultyLogin = async (
-  email: string,
-  password: string,
-  universityCode: string
-) => {
-  return api.post("/api/auth/faculty/login", {
-    email,
-    password,
-    universityCode,
-  });
-};
-
-// Admin login method
-export const adminLogin = async (email: string, password: string) => {
-  return api.post("/api/admin/login", { email, password });
-=======
 // Student Auth API wrapper
 export const studentAuthAPI = {
-  verifyCode: async (data: { 
-    name: string; 
-    email: string; 
-    registerNumber: string; 
+  verifyCode: async (data: {
+    name: string;
+    email: string;
+    registerNumber: string;
     universityCode: string;
     division: string;
     classYear: number;
     semester: number;
     phone: string;
   }) => {
-    return api.post('/api/student/auth/verify-code', data);
-  },
-  
-  verifyOtp: async (data: {
-    email: string;
-    otp: string;
-  }) => {
-    return api.post('/api/student/auth/verify-otp', data);
-  },
-  
+    return api.post("/api/student/auth/verify-code", data);
+  },
+
+  verifyOtp: async (data: { email: string; otp: string }) => {
+    return api.post("/api/student/auth/verify-otp", data);
+  },
+
   completeRegistration: async (data: {
     email: string;
     otp: string;
@@ -1331,9 +1293,8 @@
     semester: number;
     phone: string;
   }) => {
-    return api.post('/api/student/auth/complete-registration', data);
-  }
->>>>>>> 931a0847
+    return api.post("/api/student/auth/complete-registration", data);
+  },
 };
 
 // University code verification
