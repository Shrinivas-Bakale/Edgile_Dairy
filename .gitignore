--- conflicted
+++ resolved
@@ -1,8 +1,9 @@
+# Dependencies
 # Dependencies
 node_modules/
 */node_modules/
+*/node_modules/
 **/node_modules/
-<<<<<<< HEAD
 npm-debug.log
 yarn-debug.log
 yarn-error.log
@@ -13,12 +14,6 @@
 .env
 .env.local
 .env.*.local
-=======
-
-# Environment files
-.env
-.env.local
->>>>>>> 6addcf6b
 .env.development
 .env.test
 .env.production
@@ -30,34 +25,23 @@
 */firebaseServiceAccount.json
 **/firebaseServiceAccount.json
 
-<<<<<<< HEAD
 # Build output
-=======
-# Build outputs
->>>>>>> 6addcf6b
 dist/
 build/
 */dist/
 */build/
 **/dist/
 **/build/
-<<<<<<< HEAD
 out/
 .next/
 
 # Logs
 logs/
-=======
-
-# Logs
-logs
->>>>>>> 6addcf6b
 *.log
 npm-debug.log*
 yarn-debug.log*
 yarn-error.log*
 
-<<<<<<< HEAD
 # Runtime data
 pids
 *.pid
@@ -156,17 +140,6 @@
 *~
 
 # System Files
-=======
-# Editor directories and files
-.idea/
-.vscode/
-*.suo
-*.ntvs*
-*.njsproj
-*.sln
-*.sw?
-
-# OS files
->>>>>>> 6addcf6b
 .DS_Store
+Thumbs.db
 Thumbs.db