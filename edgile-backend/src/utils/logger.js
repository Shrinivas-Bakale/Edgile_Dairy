--- conflicted
+++ resolved
@@ -1,9 +1,5 @@
-<<<<<<< HEAD
 const winston = require("winston");
 const path = require("path");
-=======
-const winston = require('winston');
->>>>>>> 6addcf6b
 
 // Define log levels
 const logLevels = {
@@ -58,7 +54,6 @@
   })
 );
 
-<<<<<<< HEAD
 // Define format for file logs (without colors)
 const fileFormat = winston.format.combine(
   filterFormat,
@@ -74,8 +69,6 @@
   })
 );
 
-=======
->>>>>>> 6addcf6b
 // Determine log level based on environment
 const level = process.env.NODE_ENV === "production" ? "warn" : "debug";
 
@@ -87,7 +80,6 @@
     // Console transport for all logs
     new winston.transports.Console({
       format: consoleFormat,
-<<<<<<< HEAD
     }),
 
     // Error file transport - only in production
@@ -103,9 +95,6 @@
           }),
         ]
       : []),
-=======
-    })
->>>>>>> 6addcf6b
   ],
   // Don't exit on error
   exitOnError: false,
